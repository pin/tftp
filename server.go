--- conflicted
+++ resolved
@@ -294,17 +294,6 @@
 		if err != nil {
 			return fmt.Errorf("unpack WRQ: %v", err)
 		}
-<<<<<<< HEAD
-		//fmt.Printf("got WRQ (filename=%s, mode=%s, opts=%v)\n", filename, mode, opts)
-		conn, err := net.ListenUDP("udp", listenAddr)
-		if err != nil {
-			return err
-		}
-		if err != nil {
-			return fmt.Errorf("open transmission: %v", err)
-		}
-=======
->>>>>>> 70c6a218
 		wt := &receiver{
 			send:        make([]byte, datagramLength),
 			receive:     make([]byte, datagramLength),
@@ -327,7 +316,7 @@
 			}
 			wt.singlePort = true
 		} else {
-			conn, err := net.ListenUDP("udp", &net.UDPAddr{})
+			conn, err := net.ListenUDP("udp", listenAddr)
 			if err != nil {
 				return err
 			}
@@ -352,14 +341,6 @@
 		if err != nil {
 			return fmt.Errorf("unpack RRQ: %v", err)
 		}
-<<<<<<< HEAD
-		//fmt.Printf("got RRQ (filename=%s, mode=%s, opts=%v)\n", filename, mode, opts)
-		conn, err := net.ListenUDP("udp", listenAddr)
-		if err != nil {
-			return err
-		}
-=======
->>>>>>> 70c6a218
 		rf := &sender{
 			send:        make([]byte, datagramLength),
 			sendA:       senderAnticipate{enabled: false},
@@ -383,7 +364,7 @@
 				complete: s.gcCollect,
 			}
 		} else {
-			conn, err := net.ListenUDP("udp", &net.UDPAddr{})
+			conn, err := net.ListenUDP("udp", listenAddr)
 			if err != nil {
 				return err
 			}
