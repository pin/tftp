package tftp

import (
	"context"
	"fmt"
	"io"
	"net"
	"sync"
	"time"

	"golang.org/x/net/ipv4"
	"golang.org/x/net/ipv6"
)

// NewServer creates TFTP server. It requires two functions to handle
// read and write requests.
// In case nil is provided for read or write handler the respective
// operation is disabled.
func NewServer(readHandler func(filename string, rf io.ReaderFrom) error,
	writeHandler func(filename string, wt io.WriterTo) error) *Server {
	s := &Server{
		Mutex:             &sync.Mutex{},
		timeout:           defaultTimeout,
		retries:           defaultRetries,
		packetReadTimeout: 100 * time.Millisecond,
		readHandler:       readHandler,
		writeHandler:      writeHandler,
		wg:                &sync.WaitGroup{},
	}
	s.cancel, s.cancelFn = context.WithCancel(context.Background())
	return s
}

// RequestPacketInfo provides a method of getting the local IP address
// that is handling a UDP request.  It relies for its accuracy on the
// OS providing methods to inspect the underlying UDP and IP packets
// directly.
type RequestPacketInfo interface {
	// LocalAddr returns the IP address we are servicing the request on.
	// If it is unable to determine what address that is, the returned
	// net.IP will be nil.
	LocalIP() net.IP
}

// Server is an instance of a TFTP server
type Server struct {
	*sync.Mutex
	readHandler  func(filename string, rf io.ReaderFrom) error
	writeHandler func(filename string, wt io.WriterTo) error
	hook         Hook
	backoff      backoffFunc
	conn         net.PacketConn
	conn6        *ipv6.PacketConn
	conn4        *ipv4.PacketConn
	wg           *sync.WaitGroup
	timeout      time.Duration
	retries      int
	maxBlockLen  int
	sendAEnable  bool /* senderAnticipate enable by server */
	sendAWinSz   uint
	// Single port fields
	singlePort        bool
	handlers          map[string]chan []byte
	packetReadTimeout time.Duration
	cancel            context.Context
	cancelFn          context.CancelFunc
}

// TransferStats contains details about a single TFTP transfer
type TransferStats struct {
	RemoteAddr              net.IP
	Filename                string
	Tid                     int
	SenderAnticipateEnabled bool
	Mode                    string
	Opts                    options
	Duration                time.Duration
	DatagramsSent           int
	DatagramsAcked          int
}

// Hook is an interface used to provide the server with success and failure hooks
type Hook interface {
	OnSuccess(stats TransferStats)
	OnFailure(stats TransferStats, err error)
}

// SetAnticipate provides an experimental feature in which when a packets
// is requested the server will keep sending a number of packets before
// checking whether an ack has been received. It improves tftp downloading
// speed by a few times.
// The argument winsz specifies how many packets will be sent before
// waiting for an ack packet.
// When winsz is bigger than 1, the feature is enabled, and the server
// runs through a different experimental code path. When winsz is 0 or 1,
// the feature is disabled.
func (s *Server) SetAnticipate(winsz uint) {
	s.Lock()
	defer s.Unlock()
	if winsz > 1 {
		s.sendAEnable = true
		s.sendAWinSz = winsz
	} else {
		s.sendAEnable = false
		s.sendAWinSz = 1
	}
}

// SetHook sets the Hook for success and failure of transfers
func (s *Server) SetHook(hook Hook) {
	s.Lock()
	defer s.Unlock()
	s.hook = hook
}

type emptyHook struct{}

func (e emptyHook) OnSuccess(TransferStats)        {}
func (s emptyHook) OnFailure(TransferStats, error) {}

func (s *Server) Hook() Hook {
	s.Lock()
	defer s.Unlock()
	if s.hook != nil {
		return s.hook
	}
	return emptyHook{}
}

// EnableSinglePort enables an experimental mode where the server will
// serve all connections on port 69 only. There will be no random TIDs
// on the server side.
//
// Enabling this will negatively impact performance
func (s *Server) EnableSinglePort() {
	s.Lock()
	defer s.Unlock()
	s.singlePort = true
	s.handlers = make(map[string]chan []byte)
	if s.maxBlockLen == 0 {
		s.maxBlockLen = blockLength
	}
}

// SetTimeout sets maximum time server waits for single network
// round-trip to succeed.
// Default is 5 seconds.
func (s *Server) SetTimeout(t time.Duration) {
	s.Lock()
	defer s.Unlock()
	if t <= 0 {
		s.timeout = defaultTimeout
	} else {
		s.timeout = t
	}
}

// SetBlockSize sets the maximum size of an individual data block.
// This must be a value between 512 (the default block size for TFTP)
// and 65456 (the max size a UDP packet payload can be).
//
// This is an advisory value -- it will be clamped to the smaller of
// the block size the client wants and the MTU of the interface being
// communicated over munis overhead.
func (s *Server) SetBlockSize(i int) {
	s.Lock()
	defer s.Unlock()
	if i > 512 && i < 65465 {
		s.maxBlockLen = i
	}
}

// SetRetries sets maximum number of attempts server made to transmit a
// packet.
// Default is 5 attempts.
func (s *Server) SetRetries(count int) {
	s.Lock()
	defer s.Unlock()
	if count < 1 {
		s.retries = defaultRetries
	} else {
		s.retries = count
	}
}

// SetBackoff sets a user provided function that is called to provide a
// backoff duration prior to retransmitting an unacknowledged packet.
func (s *Server) SetBackoff(h backoffFunc) {
	s.Lock()
	defer s.Unlock()
	s.backoff = h
}

// ListenAndServe binds to address provided and start the server.
// ListenAndServe returns when Shutdown is called.
func (s *Server) ListenAndServe(addr string) error {
	a, err := net.ResolveUDPAddr("udp", addr)
	if err != nil {
		return err
	}
	conn, err := net.ListenUDP("udp", a)
	if err != nil {
		return err
	}
	return s.Serve(conn)
}

// Serve starts server provided already opened UDP connection. It is
// useful for the case when you want to run server in separate goroutine
// but still want to be able to handle any errors opening connection.
// Serve returns when Shutdown is called or connection is closed.
func (s *Server) Serve(conn net.PacketConn) error {
	//	defer conn.Close()
	laddr := conn.LocalAddr()
	host, _, err := net.SplitHostPort(laddr.String())
	if err != nil {
		return err
	}
	s.Lock()
	s.conn = conn
	s.Unlock()
	// Having seperate control paths for IP4 and IP6 is annoying,
	// but necessary at this point.
	addr := net.ParseIP(host)
	if addr == nil {
		return fmt.Errorf("Failed to determine IP class of listening address")
	}

	if conn, ok := s.conn.(*net.UDPConn); ok {
		if addr.To4() != nil {
			s.conn4 = ipv4.NewPacketConn(conn)
			if err := s.conn4.SetControlMessage(ipv4.FlagDst|ipv4.FlagInterface, true); err != nil {
				s.conn4 = nil
			}
		} else {
			s.conn6 = ipv6.NewPacketConn(conn)
			if err := s.conn6.SetControlMessage(ipv6.FlagDst|ipv6.FlagInterface, true); err != nil {
				s.conn6 = nil
			}
		}
	}

	if s.singlePort {
		return s.singlePortProcessRequests()
	}
	for {
		select {
		case <-s.cancel.Done():
			s.wg.Wait()
			return nil
		default:
			var err error
			if s.conn4 != nil {
				err = s.processRequest4()
			} else if s.conn6 != nil {
				err = s.processRequest6()
			} else {
				err = s.processRequest()
			}
			if err != nil && s.hook != nil {
				s.hook.OnFailure(TransferStats{
					SenderAnticipateEnabled: s.sendAEnable,
				}, err)
			}
		}
	}
	return nil
}

// Yes, I don't really like having separate IPv4 and IPv6 variants,
// bit we are relying on the low-level packet control channel info to
// get a reliable source address, and those have different types and
// the struct itself is not easily interface-ized or embedded.
//
// If control is nil for whatever reason (either things not being
// implemented on a target OS or whatever other reason), localIP
// (and hence LocalIP()) will return a nil IP address.
func (s *Server) processRequest4() error {
	buf := make([]byte, datagramLength)
	cnt, control, srcAddr, err := s.conn4.ReadFrom(buf)
	if err != nil {
		return fmt.Errorf("reading UDP: %v", err)
	}
	maxSz := blockLength
	var localAddr net.IP
	if control != nil {
		localAddr = control.Dst
		if intf, err := net.InterfaceByIndex(control.IfIndex); err == nil {
			// mtu - ipv4 overhead - udp overhead
			maxSz = intf.MTU - 28
		}
	}
	return s.handlePacket(localAddr, srcAddr.(*net.UDPAddr), buf, cnt, maxSz, nil)
}

func (s *Server) processRequest6() error {
	buf := make([]byte, datagramLength)
	cnt, control, srcAddr, err := s.conn6.ReadFrom(buf)
	if err != nil {
		return fmt.Errorf("reading UDP: %v", err)
	}
	maxSz := blockLength
	var localAddr net.IP
	if control != nil {
		localAddr = control.Dst
		if intf, err := net.InterfaceByIndex(control.IfIndex); err == nil {
			// mtu - ipv6 overhead - udp overhead
			maxSz = intf.MTU - 48
		}
	}
	return s.handlePacket(localAddr, srcAddr.(*net.UDPAddr), buf, cnt, maxSz, nil)
}

// Fallback if we had problems opening a ipv4/6 control channel
func (s *Server) processRequest() error {
	buf := make([]byte, datagramLength)
	cnt, srcAddr, err := s.conn.ReadFrom(buf)
	if err != nil {
		return fmt.Errorf("reading UDP: %v", err)
	}
	return s.handlePacket(nil, srcAddr.(*net.UDPAddr), buf, cnt, blockLength, nil)
}

// Shutdown make server stop listening for new requests, allows
// server to finish outstanding transfers and stops server.
func (s *Server) Shutdown() {
	if !s.singlePort {
		s.Lock()
		s.conn.Close()
		s.Unlock()
	}
	s.cancelFn()
}

func (s *Server) handlePacket(localAddr net.IP, remoteAddr *net.UDPAddr, buffer []byte, n, maxBlockLen int, listener chan []byte) error {
<<<<<<< HEAD
	s.Lock()
	defer s.Unlock()
	if s.maxBlockLen > 0 && s.maxBlockLen < maxBlockLen {
=======
	// handlePacket is always called with maxBlockLen = blockLength (above, in processRequest).
	// As a result, the block size would always be capped at 512 bytes, even when the tftp
	// client indicated to use a larger value.  So override that value.  And make sure to
	// use that value below, when allocating buffers.  (Happening on Windows Server 2016.)
	if s.maxBlockLen > 0 {
>>>>>>> b443eb01
		maxBlockLen = s.maxBlockLen
	}
	if maxBlockLen < blockLength {
		maxBlockLen = blockLength
	}
	p, err := parsePacket(buffer[:n])
	if err != nil {
		return err
	}
	listenAddr := &net.UDPAddr{IP: localAddr}
	switch p := p.(type) {
	case pWRQ:
		filename, mode, opts, err := unpackRQ(p)
		if err != nil {
			return fmt.Errorf("unpack WRQ: %v", err)
		}
		//fmt.Printf("got WRQ (filename=%s, mode=%s, opts=%v)\n", filename, mode, opts)
		if err != nil {
			return fmt.Errorf("open transmission: %v", err)
		}
		wt := &receiver{
			send:        make([]byte, maxBlockLen+4),
			receive:     make([]byte, maxBlockLen+4),
			retry:       &backoff{handler: s.backoff},
			timeout:     s.timeout,
			retries:     s.retries,
			addr:        remoteAddr,
			localIP:     localAddr,
			mode:        mode,
			opts:        opts,
			maxBlockLen: maxBlockLen,
			hook:        s.hook,
			filename:    filename,
			startTime:   time.Now(),
		}
		if s.singlePort {
			wt.conn = &chanConnection{
				server:  s,
				srcAddr: listenAddr,
				addr:    remoteAddr,
				channel: listener,
				timeout: s.timeout,
			}
			wt.singlePort = true
		} else {
			conn, err := net.ListenUDP("udp", listenAddr)
			if err != nil {
				return err
			}
			wt.conn = &connConnection{conn: conn}
		}
		s.wg.Add(1)
		go func() {
			if s.writeHandler != nil {
				err := s.writeHandler(filename, wt)
				if err != nil {
					wt.abort(err)
				} else {
					wt.terminate()
				}
			} else {
				wt.abort(fmt.Errorf("server does not support write requests"))
			}
			s.wg.Done()
		}()
	case pRRQ:
		filename, mode, opts, err := unpackRQ(p)
		if err != nil {
			return fmt.Errorf("unpack RRQ: %v", err)
		}
		//fmt.Printf("got RRQ (filename=%s, mode=%s, opts=%v)\n", filename, mode, opts)
		rf := &sender{
			send:        make([]byte, maxBlockLen+4),
			sendA:       senderAnticipate{enabled: false},
			receive:     make([]byte, maxBlockLen+4),
			tid:         remoteAddr.Port,
			retry:       &backoff{handler: s.backoff},
			timeout:     s.timeout,
			retries:     s.retries,
			addr:        remoteAddr,
			localIP:     localAddr,
			mode:        mode,
			opts:        opts,
			maxBlockLen: maxBlockLen,
			hook:        s.hook,
			filename:    filename,
			startTime:   time.Now(),
		}
		if s.singlePort {
			rf.conn = &chanConnection{
				server:  s,
				srcAddr: listenAddr,
				addr:    remoteAddr,
				channel: listener,
				timeout: s.timeout,
			}
		} else {
			conn, err := net.ListenUDP("udp", listenAddr)
			if err != nil {
				return err
			}
			rf.conn = &connConnection{conn: conn}
		}
		if s.sendAEnable { /* senderAnticipate if enabled in server */
			rf.sendA.enabled = true /* pass enable from server to sender */
			sendAInit(&rf.sendA, datagramLength, s.sendAWinSz)
		}
		s.wg.Add(1)
		go func(rh func(string, io.ReaderFrom) error, rf *sender, wg *sync.WaitGroup) {
			if s.readHandler != nil {
				err := s.readHandler(filename, rf)
				if err != nil {
					rf.abort(err)
				}
			} else {
				rf.abort(fmt.Errorf("server does not support read requests"))
			}
			s.wg.Done()
		}(s.readHandler, rf, s.wg)
	default:
		return fmt.Errorf("unexpected %T", p)
	}
	return nil
}<|MERGE_RESOLUTION|>--- conflicted
+++ resolved
@@ -333,17 +333,14 @@
 }
 
 func (s *Server) handlePacket(localAddr net.IP, remoteAddr *net.UDPAddr, buffer []byte, n, maxBlockLen int, listener chan []byte) error {
-<<<<<<< HEAD
 	s.Lock()
 	defer s.Unlock()
 	if s.maxBlockLen > 0 && s.maxBlockLen < maxBlockLen {
-=======
 	// handlePacket is always called with maxBlockLen = blockLength (above, in processRequest).
 	// As a result, the block size would always be capped at 512 bytes, even when the tftp
 	// client indicated to use a larger value.  So override that value.  And make sure to
 	// use that value below, when allocating buffers.  (Happening on Windows Server 2016.)
 	if s.maxBlockLen > 0 {
->>>>>>> b443eb01
 		maxBlockLen = s.maxBlockLen
 	}
 	if maxBlockLen < blockLength {
