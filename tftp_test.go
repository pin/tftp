package tftp

import (
	"bytes"
	"errors"
	"fmt"
	"io"
	"math/rand"
	"net"
	"os"
	"strconv"
	"sync"
	"testing"
	"testing/iotest"
	"time"
)

var localhost = determineLocalhost()

func determineLocalhost() string {
	l, err := net.ListenTCP("tcp", nil)
	if err != nil {
		panic(fmt.Sprintf("ListenTCP error: %s", err))
	}
	_, lport, _ := net.SplitHostPort(l.Addr().String())
	defer l.Close()

	lo := make(chan string)

	go func() {
		for {
			conn, err := l.Accept()
			if err != nil {
				break
			}
			conn.Close()
		}
	}()

	go func() {
		port, _ := strconv.Atoi(lport)
		for _, af := range []string{"tcp6", "tcp4"} {
			conn, err := net.DialTCP(af, &net.TCPAddr{}, &net.TCPAddr{Port: port})
			if err == nil {
				conn.Close()
				host, _, _ := net.SplitHostPort(conn.LocalAddr().String())
				lo <- host
				return
			}
		}
		panic("could not determine address family")
	}()

	return <-lo
}

func localSystem(c *net.UDPConn) string {
	_, port, _ := net.SplitHostPort(c.LocalAddr().String())
	return net.JoinHostPort(localhost, port)
}

func TestPackUnpack(t *testing.T) {
	v := []string{"test-filename/with-subdir"}
	testOptsList := []options{
		nil,
		{
			"tsize":   "1234",
			"blksize": "22",
		},
	}
	for _, filename := range v {
		for _, mode := range []string{"octet", "netascii"} {
			for _, opts := range testOptsList {
				packUnpack(t, filename, mode, opts)
			}
		}
	}
}

func packUnpack(t *testing.T, filename, mode string, opts options) {
	b := make([]byte, datagramLength)
	for _, op := range []uint16{opRRQ, opWRQ} {
		n := packRQ(b, op, filename, mode, opts)
		f, m, o, err := unpackRQ(b[:n])
		if err != nil {
			t.Errorf("%s pack/unpack: %v", filename, err)
		}
		if f != filename {
			t.Errorf("filename mismatch (%s): '%x' vs '%x'",
				filename, f, filename)
		}
		if m != mode {
			t.Errorf("mode mismatch (%s): '%x' vs '%x'",
				mode, m, mode)
		}
		for name, value := range opts {
			v, ok := o[name]
			if !ok {
				t.Errorf("missing %s option", name)
			}
			if v != value {
				t.Errorf("option %s mismatch: '%x' vs '%x'", name, v, value)
			}
		}
	}
}

func TestZeroLength(t *testing.T) {
	s, c := makeTestServer(false)
	defer s.Shutdown()
	testSendReceive(t, c, 0)
}

func Test900(t *testing.T) {
	s, c := makeTestServer(false)
	defer s.Shutdown()
	for i := 600; i < 4000; i++ {
		c.SetBlockSize(i)
		s.SetBlockSize(4600 - i)
		testSendReceive(t, c, 9000+int64(i))
	}
}

func Test1000(t *testing.T) {
	s, c := makeTestServer(false)
	defer s.Shutdown()
	for i := int64(0); i < 5000; i++ {
		filename := fmt.Sprintf("length-%d-bytes-%d", i, time.Now().UnixNano())
		rf, err := c.Send(filename, "octet")
		if err != nil {
			t.Fatalf("requesting %s write: %v", filename, err)
		}
		r := io.LimitReader(newRandReader(rand.NewSource(i)), i)
		n, err := rf.ReadFrom(r)
		if err != nil {
			t.Fatalf("sending %s: %v", filename, err)
		}
		if n != i {
			t.Errorf("%s length mismatch: %d != %d", filename, n, i)
		}
	}
}

func Test1810(t *testing.T) {
	s, c := makeTestServer(false)
	defer s.Shutdown()
	c.SetBlockSize(1810)
	testSendReceive(t, c, 9000+1810)
}

type testHook struct {
	*sync.Mutex
	transfersCompleted int
	transfersFailed    int
}

func newTestHook() *testHook {
	return &testHook{
		Mutex: &sync.Mutex{},
	}
}

func (h *testHook) OnSuccess(result TransferStats) {
	h.Lock()
	defer h.Unlock()
	h.transfersCompleted++
}

func (h *testHook) OnFailure(result TransferStats, err error) {
	h.Lock()
	defer h.Unlock()
	h.transfersFailed++
}

func TestHookSuccess(t *testing.T) {
	s, c := makeTestServer(false)
	th := newTestHook()
	s.SetHook(th)
	c.SetBlockSize(1810)
	length := int64(9000)
	filename := fmt.Sprintf("length-%d-bytes-%d", length, time.Now().UnixNano())
	rf, err := c.Send(filename, "octet")
	if err != nil {
		t.Fatalf("requesting %s write: %v", filename, err)
	}
	r := io.LimitReader(newRandReader(rand.NewSource(length)), length)
	n, err := rf.ReadFrom(r)
	if err != nil {
		t.Fatalf("sending %s: %v", filename, err)
	}
	if n != length {
		t.Errorf("%s length mismatch: %d != %d", filename, n, length)
	}
	s.Shutdown()
	th.Lock()
	defer th.Unlock()
	if th.transfersCompleted != 1 {
		t.Errorf("unexpected completed transfers count: %d", th.transfersCompleted)
	}
}

func TestHookFailure(t *testing.T) {
	s, c := makeTestServer(false)
	th := newTestHook()
	s.SetHook(th)
	filename := "test-not-exists"
	mode := "octet"
	_, err := c.Receive(filename, mode)
	if err == nil {
		t.Fatalf("file not exists: %v", err)
	}
	t.Logf("receiving file that does not exist: %v", err)
	s.Shutdown()
	th.Lock()
	defer th.Unlock()
	if th.transfersFailed == 0 { // TODO: there are two failures, not one on Windows?
		t.Errorf("unexpected failed transfers count: %d", th.transfersFailed)
	}
}

func TestTSize(t *testing.T) {
	s, c := makeTestServer(false)
	defer s.Shutdown()
	c.tsize = true
	testSendReceive(t, c, 640)
}

func TestNearBlockLength(t *testing.T) {
	s, c := makeTestServer(false)
	defer s.Shutdown()
	for i := 450; i < 520; i++ {
		testSendReceive(t, c, int64(i))
	}
}

func TestBlockWrapsAround(t *testing.T) {
	s, c := makeTestServer(false)
	defer s.Shutdown()
	n := 65535 * 512
	for i := n - 2; i < n+2; i++ {
		testSendReceive(t, c, int64(i))
	}
}

func TestRandomLength(t *testing.T) {
	s, c := makeTestServer(false)
	defer s.Shutdown()
	r := rand.New(rand.NewSource(42))
	for i := 0; i < 100; i++ {
		testSendReceive(t, c, r.Int63n(100000))
	}
}

func TestBigFile(t *testing.T) {
	s, c := makeTestServer(false)
	defer s.Shutdown()
	testSendReceive(t, c, 3*1000*1000)
}

func TestByOneByte(t *testing.T) {
	s, c := makeTestServer(false)
	defer s.Shutdown()
	filename := "test-by-one-byte"
	mode := "octet"
	const length = 80000
	sender, err := c.Send(filename, mode)
	if err != nil {
		t.Fatalf("requesting write: %v", err)
	}
	r := iotest.OneByteReader(io.LimitReader(
		newRandReader(rand.NewSource(42)), length))
	n, err := sender.ReadFrom(r)
	if err != nil {
		t.Fatalf("send error: %v", err)
	}
	if n != length {
		t.Errorf("%s read length mismatch: %d != %d", filename, n, length)
	}
	readTransfer, err := c.Receive(filename, mode)
	if err != nil {
		t.Fatalf("requesting read %s: %v", filename, err)
	}
	buf := &bytes.Buffer{}
	n, err = readTransfer.WriteTo(buf)
	if err != nil {
		t.Fatalf("%s read error: %v", filename, err)
	}
	if n != length {
		t.Errorf("%s read length mismatch: %d != %d", filename, n, length)
	}
	bs, _ := io.ReadAll(io.LimitReader(
		newRandReader(rand.NewSource(42)), length))
	if !bytes.Equal(bs, buf.Bytes()) {
		t.Errorf("\nsent: %x\nrcvd: %x", bs, buf)
	}
}

func TestDuplicate(t *testing.T) {
	s, c := makeTestServer(false)
	defer s.Shutdown()
	filename := "test-duplicate"
	mode := "octet"
	bs := []byte("lalala")
	sender, err := c.Send(filename, mode)
	if err != nil {
		t.Fatalf("requesting write: %v", err)
	}
	buf := bytes.NewBuffer(bs)
	_, err = sender.ReadFrom(buf)
	if err != nil {
		t.Fatalf("send error: %v", err)
	}
	sender, err = c.Send(filename, mode)
	if err == nil {
		t.Fatalf("file already exists")
	}
	t.Logf("sending file that already exists: %v", err)
}

func TestNotFound(t *testing.T) {
	s, c := makeTestServer(false)
	defer s.Shutdown()
	filename := "test-not-exists"
	mode := "octet"
	_, err := c.Receive(filename, mode)
	if err == nil {
		t.Fatalf("file not exists: %v", err)
	}
	t.Logf("receiving file that does not exist: %v", err)
}

func testSendReceive(t *testing.T, client *Client, length int64) {
	filename := fmt.Sprintf("length-%d-bytes", length)
	mode := "octet"
	writeTransfer, err := client.Send(filename, mode)
	if err != nil {
		t.Fatalf("requesting write %s: %v", filename, err)
	}
	r := io.LimitReader(newRandReader(rand.NewSource(42)), length)
	n, err := writeTransfer.ReadFrom(r)
	if err != nil {
		t.Fatalf("%s write error: %v", filename, err)
	}
	if n != length {
		t.Errorf("%s write length mismatch: %d != %d", filename, n, length)
	}
	readTransfer, err := client.Receive(filename, mode)
	if err != nil {
		t.Fatalf("requesting read %s: %v", filename, err)
	}
	if it, ok := readTransfer.(IncomingTransfer); ok {
		if n, ok := it.Size(); ok {
			fmt.Printf("Transfer size: %d\n", n)
			if n != length {
				t.Errorf("tsize mismatch: %d vs %d", n, length)
			}
		}
	}
	buf := &bytes.Buffer{}
	n, err = readTransfer.WriteTo(buf)
	if err != nil {
		t.Fatalf("%s read error: %v", filename, err)
	}
	if n != length {
		t.Errorf("%s read length mismatch: %d != %d", filename, n, length)
	}
	bs, _ := io.ReadAll(io.LimitReader(
		newRandReader(rand.NewSource(42)), length))
	if !bytes.Equal(bs, buf.Bytes()) {
		t.Errorf("\nsent: %x\nrcvd: %x", bs, buf)
	}
}

func TestSendTsizeFromSeek(t *testing.T) {
	// create read-only server
	s := NewServer(func(filename string, rf io.ReaderFrom) error {
		b := make([]byte, 100)
		rr := newRandReader(rand.NewSource(42))
		rr.Read(b)
		// bytes.Reader implements io.Seek
		r := bytes.NewReader(b)
		_, err := rf.ReadFrom(r)
		if err != nil {
			t.Errorf("sending bytes: %v", err)
		}
		return nil
	}, nil)

	conn, err := net.ListenUDP("udp", &net.UDPAddr{})
	if err != nil {
		t.Fatalf("listening: %v", err)
	}

	go s.Serve(conn)
	defer s.Shutdown()

	c, _ := NewClient(localSystem(conn))
	c.RequestTSize(true)
	r, _ := c.Receive("f", "octet")
	var size int64
	if it, ok := r.(IncomingTransfer); ok {
		if n, ok := it.Size(); ok {
			size = n
			fmt.Printf("Transfer size: %d\n", n)
		}
	}

	if size != 100 {
		t.Errorf("size expected: 100, got %d", size)
	}

	r.WriteTo(io.Discard)

	c.RequestTSize(false)
	r, _ = c.Receive("f", "octet")
	if it, ok := r.(IncomingTransfer); ok {
		_, ok := it.Size()
		if ok {
			t.Errorf("unexpected size received")
		}
	}

	r.WriteTo(io.Discard)
}

type testBackend struct {
	m  map[string][]byte
	mu sync.Mutex
}

func makeTestServer(singlePort bool) (*Server, *Client) {
	b := &testBackend{}
	b.m = make(map[string][]byte)

	// Create server
	s := NewServer(b.handleRead, b.handleWrite)

	if singlePort {
		s.SetBlockSize(2000)
		s.EnableSinglePort()
	}

	conn, err := net.ListenUDP("udp", &net.UDPAddr{})
	if err != nil {
		panic(err)
	}

	go s.Serve(conn)

	// Create client for that server
	c, err := NewClient(localSystem(conn))
	if err != nil {
		panic(err)
	}

	return s, c
}

func TestNoHandlers(t *testing.T) {
	s := NewServer(nil, nil)

	conn, err := net.ListenUDP("udp", &net.UDPAddr{})
	if err != nil {
		panic(err)
	}

	go s.Serve(conn)

	c, err := NewClient(localSystem(conn))
	if err != nil {
		panic(err)
	}

	_, err = c.Send("test", "octet")
	if err == nil {
		t.Errorf("error expected")
	}

	_, err = c.Receive("test", "octet")
	if err == nil {
		t.Errorf("error expected")
	}
}

func (b *testBackend) handleWrite(filename string, wt io.WriterTo) error {
	b.mu.Lock()
	defer b.mu.Unlock()
	_, ok := b.m[filename]
	if ok {
		fmt.Fprintf(os.Stderr, "File %s already exists\n", filename)
		return fmt.Errorf("file already exists")
	}
	if t, ok := wt.(IncomingTransfer); ok {
		if n, ok := t.Size(); ok {
			fmt.Printf("Transfer size: %d\n", n)
		}
	}
	buf := &bytes.Buffer{}
	_, err := wt.WriteTo(buf)
	if err != nil {
		fmt.Fprintf(os.Stderr, "Can't receive %s: %v\n", filename, err)
		return err
	}
	b.m[filename] = buf.Bytes()
	return nil
}

func (b *testBackend) handleRead(filename string, rf io.ReaderFrom) error {
	b.mu.Lock()
	defer b.mu.Unlock()
	bs, ok := b.m[filename]
	if !ok {
		fmt.Fprintf(os.Stderr, "File %s not found\n", filename)
		return fmt.Errorf("file not found")
	}
	if t, ok := rf.(OutgoingTransfer); ok {
		t.SetSize(int64(len(bs)))
	}
	_, err := rf.ReadFrom(bytes.NewBuffer(bs))
	if err != nil {
		fmt.Fprintf(os.Stderr, "Can't send %s: %v\n", filename, err)
		return err
	}
	return nil
}

type randReader struct {
	src  rand.Source
	next int64
	i    int8
}

func newRandReader(src rand.Source) io.Reader {
	r := &randReader{
		src:  src,
		next: src.Int63(),
	}
	return r
}

func (r *randReader) Read(p []byte) (n int, err error) {
	next, i := r.next, r.i
	for n = 0; n < len(p); n++ {
		if i == 7 {
			next, i = r.src.Int63(), 0
		}
		p[n] = byte(next)
		next >>= 8
		i++
	}
	r.next, r.i = next, i
	return
}

func serverTimeoutSendTest(s *Server, c *Client, t *testing.T) {
	s.SetTimeout(time.Second)
	s.SetRetries(2)
	sec := make(chan error, 1)
	s.mu.Lock()
	s.readHandler = func(filename string, rf io.ReaderFrom) error {
		r := io.LimitReader(newRandReader(rand.NewSource(42)), 80000)
		_, err := rf.ReadFrom(r)
		sec <- err
		return err
	}
	s.mu.Unlock()
	defer s.Shutdown()
	filename := "test-server-send-timeout"
	mode := "octet"
	readTransfer, err := c.Receive(filename, mode)
	if err != nil {
		t.Fatalf("requesting read %s: %v", filename, err)
	}
	w := &slowWriter{
		n:     3,
		delay: 8 * time.Second,
	}
	_, _ = readTransfer.WriteTo(w)
	servErr := <-sec
	netErr, ok := servErr.(net.Error)
	if !ok {
		t.Fatalf("network error expected: %T", servErr)
	}
	if !netErr.Timeout() {
		t.Fatalf("timout is expected: %v", servErr)
	}

}

func TestServerSendTimeout(t *testing.T) {
	s, c := makeTestServer(false)
	serverTimeoutSendTest(s, c, t)
}

func serverReceiveTimeoutTest(s *Server, c *Client, t *testing.T) {
	s.SetTimeout(time.Second)
	s.SetRetries(2)
	sec := make(chan error, 1)
	s.mu.Lock()
	s.writeHandler = func(filename string, wt io.WriterTo) error {
		buf := &bytes.Buffer{}
		_, err := wt.WriteTo(buf)
		sec <- err
		return err
	}
	s.mu.Unlock()
	defer s.Shutdown()
	filename := "test-server-receive-timeout"
	mode := "octet"
	writeTransfer, err := c.Send(filename, mode)
	if err != nil {
		t.Fatalf("requesting write %s: %v", filename, err)
	}
	r := &slowReader{
		r:     io.LimitReader(newRandReader(rand.NewSource(42)), 80000),
		n:     3,
		delay: 8 * time.Second,
	}
	_, _ = writeTransfer.ReadFrom(r)
	servErr := <-sec
	netErr, ok := servErr.(net.Error)
	if !ok {
		t.Fatalf("network error expected: %T", servErr)
	}
	if !netErr.Timeout() {
		t.Fatalf("timout is expected: %v", servErr)
	}
}

func TestServerReceiveTimeout(t *testing.T) {
	s, c := makeTestServer(false)
	serverReceiveTimeoutTest(s, c, t)
}

func TestClientReceiveTimeout(t *testing.T) {
	s, c := makeTestServer(false)
	c.SetTimeout(time.Second)
	c.SetRetries(2)
	s.mu.Lock()
	s.readHandler = func(filename string, rf io.ReaderFrom) error {
		r := &slowReader{
			r:     io.LimitReader(newRandReader(rand.NewSource(42)), 80000),
			n:     3,
			delay: 8 * time.Second,
		}
		_, err := rf.ReadFrom(r)
		return err
	}
	s.mu.Unlock()
	defer s.Shutdown()
	filename := "test-client-receive-timeout"
	mode := "octet"
	readTransfer, err := c.Receive(filename, mode)
	if err != nil {
		t.Fatalf("requesting read %s: %v", filename, err)
	}
	buf := &bytes.Buffer{}
	_, err = readTransfer.WriteTo(buf)
	netErr, ok := err.(net.Error)
	if !ok {
		t.Fatalf("network error expected: %T", err)
	}
	if !netErr.Timeout() {
		t.Fatalf("timout is expected: %v", err)
	}
}

func TestClientSendTimeout(t *testing.T) {
	s, c := makeTestServer(false)
	c.SetTimeout(time.Second)
	c.SetRetries(2)
	s.mu.Lock()
	s.writeHandler = func(filename string, wt io.WriterTo) error {
		w := &slowWriter{
			n:     3,
			delay: 8 * time.Second,
		}
		_, err := wt.WriteTo(w)
		return err
	}
	s.mu.Unlock()
	defer s.Shutdown()
	filename := "test-client-send-timeout"
	mode := "octet"
	writeTransfer, err := c.Send(filename, mode)
	if err != nil {
		t.Fatalf("requesting write %s: %v", filename, err)
	}
	r := io.LimitReader(newRandReader(rand.NewSource(42)), 80000)
	_, err = writeTransfer.ReadFrom(r)
	netErr, ok := err.(net.Error)
	if !ok {
		t.Fatalf("network error expected: %T", err)
	}
	if !netErr.Timeout() {
		t.Fatalf("timout is expected: %v", err)
	}
}

type slowReader struct {
	r     io.Reader
	n     int64
	delay time.Duration
}

func (r *slowReader) Read(p []byte) (n int, err error) {
	if r.n > 0 {
		r.n--
		return r.r.Read(p)
	}
	time.Sleep(r.delay)
	return r.r.Read(p)
}

type slowWriter struct {
	r     io.Reader
	n     int64
	delay time.Duration
}

func (r *slowWriter) Write(p []byte) (n int, err error) {
	if r.n > 0 {
		r.n--
		return len(p), nil
	}
	time.Sleep(r.delay)
	return len(p), nil
}

// TestRequestPacketInfo checks that request packet destination address
// obtained by server using out-of-band socket info is sane.
// It creates server and tries to do transfers using different local interfaces.
// NB: Test ignores transfer errors and validates RequestPacketInfo only
// if transfer is completed successfully. So it checks that LocalIP returns
// correct result if any result is returned, but does not check if result was
// returned at all when it should.
func TestRequestPacketInfo(t *testing.T) {
	// localIP keeps value received from RequestPacketInfo.LocalIP
	// call inside handler.
	// If RequestPacketInfo is not supported, value is set to unspecified
	// IP address.
	var localIP net.IP
	var localIPMu sync.Mutex

	s := NewServer(
		func(_ string, rf io.ReaderFrom) error {
			localIPMu.Lock()
			if rpi, ok := rf.(RequestPacketInfo); ok {
				localIP = rpi.LocalIP()
			} else {
				localIP = net.IP{}
			}
			localIPMu.Unlock()
			_, err := rf.ReadFrom(io.LimitReader(
				newRandReader(rand.NewSource(42)), 42))
			if err != nil {
				t.Logf("sending to client: %v", err)
			}
			return nil
		},
		func(_ string, wt io.WriterTo) error {
			localIPMu.Lock()
			if rpi, ok := wt.(RequestPacketInfo); ok {
				localIP = rpi.LocalIP()
			} else {
				localIP = net.IP{}
			}
			localIPMu.Unlock()
			_, err := wt.WriteTo(io.Discard)
			if err != nil {
				t.Logf("receiving from client: %v", err)
			}
			return nil
		},
	)

	conn, err := net.ListenUDP("udp", &net.UDPAddr{})
	if err != nil {
		t.Fatalf("listen UDP: %v", err)
	}

	_, port, err := net.SplitHostPort(conn.LocalAddr().String())
	if err != nil {
		t.Fatalf("parsing server port: %v", err)
	}

	// Start server
	go func() {
		err := s.Serve(conn)
		if err != nil {
			t.Fatalf("serve: %v", err)
		}
	}()
	defer s.Shutdown()

	addrs, err := net.InterfaceAddrs()
	if err != nil {
		t.Fatalf("listing interface addresses: %v", err)
	}

	for _, addr := range addrs {
		ip := networkIP(addr.(*net.IPNet))
		if ip == nil {
			continue
		}

		c, err := NewClient(net.JoinHostPort(ip.String(), port))
		if err != nil {
			t.Fatalf("new client: %v", err)
		}

		// Skip re-tries to skip non-routable interfaces faster
		c.SetRetries(0)

		ot, err := c.Send("a", "octet")
		if err != nil {
			t.Logf("start sending to %v: %v", ip, err)
			continue
		}
		_, err = ot.ReadFrom(io.LimitReader(
			newRandReader(rand.NewSource(42)), 42))
		if err != nil {
			t.Logf("sending to %v: %v", ip, err)
			continue
		}

		// Check that read handler received IP that was used
		// to create the client.
		localIPMu.Lock()
		if localIP != nil && !localIP.IsUnspecified() { // Skip check if no packet info
			if !localIP.Equal(ip) {
				t.Errorf("sent to: %v, request packet: %v", ip, localIP)
			}
		} else {
			fmt.Printf("Skip %v\n", ip)
		}
		localIPMu.Unlock()

		it, err := c.Receive("a", "octet")
		if err != nil {
			t.Logf("start receiving from %v: %v", ip, err)
			continue
		}
		_, err = it.WriteTo(io.Discard)
		if err != nil {
			t.Logf("receiving from %v: %v", ip, err)
			continue
		}

		// Check that write handler received IP that was used
		// to create the client.
		localIPMu.Lock()
		if localIP != nil && !localIP.IsUnspecified() { // Skip check if no packet info
			if !localIP.Equal(ip) {
				t.Errorf("sent to: %v, request packet: %v", ip, localIP)
			}
		} else {
			fmt.Printf("Skip %v\n", ip)
		}
		localIPMu.Unlock()

		fmt.Printf("Done %v\n", ip)
	}
}

func networkIP(n *net.IPNet) net.IP {
	if ip := n.IP.To4(); ip != nil {
		return ip
	}
	if len(n.IP) == net.IPv6len {
		return n.IP
	}
	return nil
}

// TestFileIOExceptions checks that errors returned by io.Reader or io.Writer used by
// the handler are handled correctly.
func TestReadWriteErrors(t *testing.T) {
	s := NewServer(
		func(_ string, rf io.ReaderFrom) error {
			_, err := rf.ReadFrom(&failingReader{}) // Read operation fails immediately.
			if err != errRead {
				t.Errorf("want: %v, got: %v", errRead, err)
			}
			// return no error from handler, client still should receive error
			return nil
		},
		func(_ string, wt io.WriterTo) error {
			_, err := wt.WriteTo(&failingWriter{}) // Write operation fails immediately.
			if err != errWrite {
				t.Errorf("want: %v, got: %v", errWrite, err)
			}
			// return no error from handler, client still should receive error
			return nil
		},
	)

	conn, err := net.ListenUDP("udp", &net.UDPAddr{})
	if err != nil {
		t.Fatalf("listen UDP: %v", err)
	}

	_, port, err := net.SplitHostPort(conn.LocalAddr().String())
	if err != nil {
		t.Fatalf("parsing server port: %v", err)
	}

	// Start server
	go func() {
		err := s.Serve(conn)
		if err != nil {
			t.Fatalf("running serve: %v", err)
		}
	}()
	defer s.Shutdown()

	// Create client
	c, err := NewClient(net.JoinHostPort(localhost, port))
	if err != nil {
		t.Fatalf("creating new client: %v", err)
	}

	ot, err := c.Send("a", "octet")
	if err != nil {
		t.Errorf("start sending: %v", err)
	}

	_, err = ot.ReadFrom(io.LimitReader(
		newRandReader(rand.NewSource(42)), 42))
	if err == nil {
		t.Errorf("missing write error")
	}

	_, err = c.Receive("a", "octet")
	if err == nil {
		t.Errorf("missing read error")
	}
}

type failingReader struct{}

var errRead = errors.New("read error")

func (r *failingReader) Read(_ []byte) (int, error) {
	return 0, errRead
}

type failingWriter struct{}

var errWrite = errors.New("write error")

func (r *failingWriter) Write(_ []byte) (int, error) {
	return 0, errWrite
}

<<<<<<< HEAD
// countingWriter signals through a channel when a certain number of bytes have been written
type countingWriter struct {
	w         io.Writer
	total     int64
	threshold int64
	signal    chan struct{}
	signaled  bool
}

func (w *countingWriter) Write(p []byte) (n int, err error) {
	n, err = w.w.Write(p)
	w.total += int64(n)
	if !w.signaled && w.total >= w.threshold {
		w.signal <- struct{}{}
		w.signaled = true
	}
	return n, err
}

// TestShutdownDuringTransfer starts a transfer, then shuts down the server mid-transfer.
// Checks that neither server nor client hang and server shuts down cleanly.
func TestShutdownDuringTransfer(t *testing.T) {
	for _, singlePort := range []bool{false, true} {
		name := "regular"
		if singlePort {
			name = "single_port"
		}
		t.Run(name, func(t *testing.T) {
			testShutdownDuringTransfer(t, singlePort)
		})
	}
}

func testShutdownDuringTransfer(t *testing.T, singlePort bool) {
	s := NewServer(func(_ string, rf io.ReaderFrom) error {
		// Simulate a slow reader: send 1MB, but slowly
		_, err := rf.ReadFrom(&slowReader{r: bytes.NewReader(make([]byte, 1<<23)), n: 1 << 20, delay: 10 * time.Millisecond})
		return err
	}, nil)

	if singlePort {
		s.EnableSinglePort()
	}

	conn, err := net.ListenUDP("udp", &net.UDPAddr{})
	if err != nil {
		t.Fatal(err)
	}

	// Start a goroutine to monitor server errors
	errChan := make(chan error, 1)
	go func() {
		errChan <- s.Serve(conn)
	}()

	c, err := NewClient(localSystem(conn))
	if err != nil {
		t.Fatal(err)
	}

	dl := make(chan error, 1)
	received := make(chan struct{}, 1)
	go func() {
		wt, err := c.Receive("file", "octet")
		if err != nil {
			dl <- err
			return
		}
		// Use custom writer to signal when 100KB is received
		counter := &countingWriter{
			w:         io.Discard,
			threshold: 100 * 1024, // 100KB
			signal:    received,
		}
		_, err = wt.WriteTo(counter)
		dl <- err
	}()

	// Wait for either 100KB to be received or timeout
	select {
	case <-received:
		// Received enough data, proceed with shutdown
	case <-time.After(5 * time.Second):
		t.Fatal("timeout waiting for data transfer to start")
	}
	s.Shutdown()

	// Server should shut down cleanly
	select {
	case err := <-errChan:
		if err != nil {
			t.Errorf("server error: %v", err)
		}
	case <-time.After(5 * time.Second):
		t.Error("server did not shut down in time")
	}

	// Client should shutdown cleanly too because server waits for transfers to finish
	select {
	case err := <-dl:
		if err != nil {
			t.Errorf("client transfer error: %v", err)
		}
	case <-time.After(5 * time.Second):
		t.Error("client did not finish in time")
=======
func TestSetLocalAddr(t *testing.T) {
	interfaces, err := net.Interfaces()
	if err != nil {
		t.Fatalf("failed to get network interfaces: %v", err)
	}

	var addrs []net.IP
	for _, i := range interfaces {
		interfaceAddrs, err := i.Addrs()
		if err != nil {
			continue
		}
		for _, addr := range interfaceAddrs {
			var ip net.IP
			switch v := addr.(type) {
			case *net.IPNet:
				ip = v.IP
			case *net.IPAddr:
				ip = v.IP
			}
			if ip == nil || ip.IsLoopback() || ip.IsLinkLocalUnicast() {
				continue
			}
			addrs = append(addrs, ip)
		}
	}

	for _, addrA := range addrs {
		for _, addrB := range addrs {
			t.Run(fmt.Sprintf("%s receives from %s", addrA.String(), addrB.String()), func(t *testing.T) {
				var mu sync.Mutex
				var remoteAddr net.UDPAddr
				s := NewServer(nil, func(filename string, wt io.WriterTo) error {
					_, err := wt.WriteTo(io.Discard)
					if err != nil {
						return err
					}
					mu.Lock()
					defer mu.Unlock()
					remoteAddr = wt.(IncomingTransfer).RemoteAddr()
					return nil
				})
				s.SetTimeout(2 * time.Second)

				conn, err := net.ListenUDP("udp", &net.UDPAddr{IP: addrA, Port: 0})
				if err != nil {
					panic(err)
				}

				go s.Serve(conn)
				defer s.Shutdown()

				c, err := NewClient(conn.LocalAddr().String())
				if err != nil {
					t.Fatalf("creating client: %v", err)
				}
				c.SetLocalAddr(addrB.String())

				wt, err := c.Send("testfile", "octet")
				if err != nil {
					return
				}
				_, _ = wt.ReadFrom(bytes.NewReader([]byte("test data for cross-interface")))

				// Compare addrB to remoteAddr in thread-safe manner
				mu.Lock()
				defer mu.Unlock()
				if remoteAddr.IP == nil {
					t.Error("remote address was not captured from server")
				} else if !remoteAddr.IP.Equal(addrB) {
					t.Errorf("remote address mismatch: expected %s, got %s", addrB.String(), remoteAddr.IP.String())
				}
			})
		}
>>>>>>> 5e8d92ee
	}
}<|MERGE_RESOLUTION|>--- conflicted
+++ resolved
@@ -953,7 +953,6 @@
 	return 0, errWrite
 }
 
-<<<<<<< HEAD
 // countingWriter signals through a channel when a certain number of bytes have been written
 type countingWriter struct {
 	w         io.Writer
@@ -1059,7 +1058,9 @@
 		}
 	case <-time.After(5 * time.Second):
 		t.Error("client did not finish in time")
-=======
+  }
+}
+
 func TestSetLocalAddr(t *testing.T) {
 	interfaces, err := net.Interfaces()
 	if err != nil {
@@ -1134,6 +1135,5 @@
 				}
 			})
 		}
->>>>>>> 5e8d92ee
 	}
 }